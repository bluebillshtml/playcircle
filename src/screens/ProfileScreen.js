--- conflicted
+++ resolved
@@ -188,55 +188,6 @@
                 <Ionicons name="chevron-forward" size={20} color={colors.textSecondary} />
               </TouchableOpacity>
 
-<<<<<<< HEAD
-            {/* Purchases */}
-            <TouchableOpacity
-              style={styles.menuItem}
-              onPress={() => navigation.navigate('Purchases')}
-            >
-              <View style={styles.menuItemLeft}>
-                <Ionicons name="cart-outline" size={24} color={colors.text} />
-                <Text style={styles.menuItemText}>Purchases</Text>
-              </View>
-              <Ionicons name="chevron-forward" size={20} color={colors.textSecondary} />
-            </TouchableOpacity>
-
-            {/* Languages */}
-            <TouchableOpacity
-              style={styles.menuItem}
-              onPress={() => navigation.navigate('Languages')}
-            >
-              <View style={styles.menuItemLeft}>
-                <Ionicons name="globe-outline" size={24} color={colors.text} />
-                <Text style={styles.menuItemText}>Languages</Text>
-              </View>
-              <Ionicons name="chevron-forward" size={20} color={colors.textSecondary} />
-            </TouchableOpacity>
-
-            {/* Settings */}
-            <TouchableOpacity
-              style={styles.menuItem}
-              onPress={() => navigation.navigate('AppSettings')}
-            >
-              <View style={styles.menuItemLeft}>
-                <Ionicons name="settings-outline" size={24} color={colors.text} />
-                <Text style={styles.menuItemText}>Settings</Text>
-              </View>
-              <Ionicons name="chevron-forward" size={20} color={colors.textSecondary} />
-            </TouchableOpacity>
-
-            {/* Help Center */}
-            <TouchableOpacity
-              style={styles.menuItem}
-              onPress={() => navigation.navigate('HelpCenter')}
-            >
-              <View style={styles.menuItemLeft}>
-                <Ionicons name="help-circle-outline" size={24} color={colors.text} />
-                <Text style={styles.menuItemText}>Help Center</Text>
-              </View>
-              <Ionicons name="chevron-forward" size={20} color={colors.textSecondary} />
-            </TouchableOpacity>
-=======
               {/* Sport Preferences */}
               <TouchableOpacity
                 style={styles.menuItem}
@@ -284,7 +235,6 @@
                 </View>
                 <Ionicons name="chevron-forward" size={20} color={colors.textSecondary} />
               </TouchableOpacity>
->>>>>>> effa3bcc
 
               {/* Help Center */}
               <TouchableOpacity
