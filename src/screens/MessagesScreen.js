--- conflicted
+++ resolved
@@ -627,30 +627,8 @@
                     style={styles.addFriendsButton}
                     onPress={() => navigation.navigate('Friends')}
                   >
-<<<<<<< HEAD
                     <Ionicons name="person-add" size={18} color="#FFFFFF" />
                     <Text style={styles.addFriendsButtonText}>Add Friends</Text>
-=======
-                    <View style={styles.friendAvatar}>
-                      <ProfilePicture
-                        imageUrl={friend.avatar}
-                        size={60}
-                        fallbackText={friend.name?.charAt(0)}
-                        showBorder={false}
-                      />
-                      {friend.status === 'online' && (
-                        <View style={styles.onlineIndicator} />
-                      )}
-                      {friend.unreadCount > 0 && (
-                        <View style={styles.unreadBadge}>
-                          <Text style={styles.unreadBadgeText}>
-                            {friend.unreadCount > 9 ? '9+' : friend.unreadCount}
-                          </Text>
-                        </View>
-                      )}
-                    </View>
-                    <Text style={styles.friendName}>{friend.name}</Text>
->>>>>>> c1898181
                   </TouchableOpacity>
                 </View>
               )}
@@ -797,17 +775,9 @@
                           {friend ? (
                             <>
                               <View style={styles.pinnedFriendAvatar}>
-<<<<<<< HEAD
                                 <Image
                                   source={{ uri: friend.avatar_url || friend.avatar || `https://i.pravatar.cc/150?u=${friend.id}` }}
                                   style={styles.pinnedFriendAvatarImage}
-=======
-                                <ProfilePicture
-                                  imageUrl={friend.avatar}
-                                  size={40}
-                                  fallbackText={friend.name?.charAt(0)}
-                                  showBorder={false}
->>>>>>> c1898181
                                 />
                                 {friend.status === 'online' && (
                                   <View style={styles.pinnedOnlineIndicator} />
@@ -846,17 +816,9 @@
                       }}
                     >
                       <View style={styles.friendListAvatar}>
-<<<<<<< HEAD
                         <Image
                           source={{ uri: friend.avatar_url || friend.avatar || `https://i.pravatar.cc/150?u=${friend.id}` }}
                           style={styles.friendListAvatarImage}
-=======
-                        <ProfilePicture
-                          imageUrl={friend.avatar}
-                          size={48}
-                          fallbackText={friend.name?.charAt(0)}
-                          showBorder={false}
->>>>>>> c1898181
                         />
                         {friend.status === 'online' && (
                           <View style={styles.onlineIndicatorLarge} />
