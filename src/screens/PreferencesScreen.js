import React, { useState, useEffect } from 'react';
import {
    View,
    Text,
    StyleSheet,
    ScrollView,
    TouchableOpacity,
    Alert,
    ActivityIndicator,
    Modal,
} from 'react-native';
import { Ionicons } from '@expo/vector-icons';
import { BlurView } from 'expo-blur';
import { LinearGradient } from 'expo-linear-gradient';
import { useTheme } from '../context/ThemeContext';
import { useAuth } from '../context/AuthContext';
import { useSport } from '../context/SportContext';
<<<<<<< HEAD
import { profileService, supabase } from '../services/supabase';
=======
import { useLanguage } from '../context/LanguageContext';
import { profileService } from '../services/supabase';
>>>>>>> c1898181
import AnimatedBackground from '../components/AnimatedBackground';
import AsyncStorage from '@react-native-async-storage/async-storage';

const SPORTS = [
    { id: 'padel', name: 'Padel', icon: 'tennisball' },
    { id: 'tennis', name: 'Tennis', icon: 'tennisball-outline' },
    { id: 'pickleball', name: 'Pickleball', icon: 'baseball' },
    { id: 'basketball', name: 'Basketball', icon: 'basketball' },
    { id: 'volleyball', name: 'Volleyball', icon: 'football' },
];

const SKILL_LEVELS = ['Beginner', 'Intermediate', 'Advanced', 'Expert'];

const POSITIONS = {
    padel: ['Left Side', 'Right Side', 'No Preference'],
    tennis: ['Singles', 'Doubles', 'No Preference'],
    pickleball: ['Singles', 'Doubles', 'No Preference'],
    basketball: ['Point Guard', 'Shooting Guard', 'Small Forward', 'Power Forward', 'Center', 'No Preference'],
    volleyball: ['Setter', 'Outside Hitter', 'Middle Blocker', 'Opposite', 'Libero', 'No Preference'],
};

export default function PreferencesScreen({ navigation }) {
    const { colors } = useTheme();
    const { user, profile, setProfile } = useAuth();
    const { selectedSport, setSelectedSport } = useSport();
    const { t } = useLanguage();
    const [loading, setLoading] = useState(true);
    const [saving, setSaving] = useState(false);
    const [selectedSports, setSelectedSports] = useState([]);
    const [skillLevels, setSkillLevels] = useState({});
    const [positions, setPositions] = useState({});
    const [editingSport, setEditingSport] = useState(null);

    const styles = createStyles(colors);

    useEffect(() => {
        loadData();
    }, [user, profile]);

    const handleRefresh = async () => {
        console.log('🔄 Manual refresh triggered');
        await loadData();
    };

    // Local storage functions for fallback when Supabase isn't available
    const saveToLocalStorage = async (sportProfiles) => {
        try {
            const key = `sport_profiles_${user.id}`;
            await AsyncStorage.setItem(key, JSON.stringify(sportProfiles));
            console.log('💾 Successfully saved sport profiles to local storage:', sportProfiles);
        } catch (error) {
            console.log('❌ Error saving to local storage:', error);
        }
    };

    const loadFromLocalStorage = async () => {
        try {
            const key = `sport_profiles_${user.id}`;
            const data = await AsyncStorage.getItem(key);
            if (data) {
                const sportProfiles = JSON.parse(data);
                console.log('💾 Successfully loaded sport profiles from local storage:', sportProfiles);
                return sportProfiles;
            } else {
                console.log('📭 No data found in local storage for key:', key);
            }
        } catch (error) {
            console.log('❌ Error loading from local storage:', error);
        }
        return [];
    };

    const loadData = async () => {
        console.log('Loading preferences data...');
        console.log('User:', user?.id);
        console.log('Profile:', profile);

        if (!user) {
            setLoading(false);
            return;
        }

        try {
            setLoading(true);

            // Try to load sport profiles from database first
            let sportProfiles = [];
            let dataSource = 'none';

            try {
                sportProfiles = await profileService.getUserSportProfiles(user.id);
                if (sportProfiles && sportProfiles.length > 0) {
                    console.log('✅ Loaded sport profiles from Supabase DB:', sportProfiles);
                    dataSource = 'database';
                } else {
                    console.log('📭 No sport profiles found in Supabase DB');
                    throw new Error('No data in database');
                }
            } catch (error) {
                console.log('❌ Error loading from Supabase (expected if no connection):', error.message);
                // Try local storage as fallback
                sportProfiles = await loadFromLocalStorage();
                if (sportProfiles && sportProfiles.length > 0) {
                    console.log('💾 Loaded sport profiles from local storage:', sportProfiles);
                    dataSource = 'localStorage';
                } else {
                    console.log('📭 No sport profiles found in local storage');
                }
            }

            if (sportProfiles && sportProfiles.length > 0) {
                // Use loaded data (from database or local storage)
                const sports = sportProfiles.map(sp =>
                    SPORTS.find(s => s.id === sp.sport_id)
                ).filter(Boolean);

                const skillLevelsMap = {};
                const positionsMap = {};

                sportProfiles.forEach(sp => {
                    skillLevelsMap[sp.sport_id] = sp.skill_level;
                    positionsMap[sp.sport_id] = sp.preferred_position;
                });

                console.log(`📊 Setting data from ${dataSource}:`);
                console.log('  - Sports:', sports.map(s => s.name));
                console.log('  - Skill levels:', skillLevelsMap);
                console.log('  - Positions:', positionsMap);

                setSelectedSports(sports);
                setSkillLevels(skillLevelsMap);
                setPositions(positionsMap);

                // Verify state was set correctly
                setTimeout(() => {
                    console.log(`✅ State verification after loading from ${dataSource}:`);
                    console.log('  - selectedSports length:', sports.length);
                    console.log('  - skillLevels keys:', Object.keys(skillLevelsMap));
                    console.log('  - positions keys:', Object.keys(positionsMap));
                }, 100);
            } else if (profile?.favorite_sports && Array.isArray(profile.favorite_sports)) {
                // Use profile data as fallback
                const sports = profile.favorite_sports.map(sportId =>
                    SPORTS.find(s => s.id === sportId)
                ).filter(Boolean);

                const skillLevelsMap = {};
                const positionsMap = {};

                sports.forEach(sport => {
                    skillLevelsMap[sport.id] = 'Beginner';
                    positionsMap[sport.id] = POSITIONS[sport.id]?.[0] || 'No Preference';
                });

                console.log('Setting from profile - Sports:', sports);
                console.log('Setting from profile - Skill levels:', skillLevelsMap);
                console.log('Setting from profile - Positions:', positionsMap);

                setSelectedSports(sports);
                setSkillLevels(skillLevelsMap);
                setPositions(positionsMap);
            } else {
                // No data found
                console.log('No data found, using empty state');
                setSelectedSports([]);
                setSkillLevels({});
                setPositions({});
            }
        } catch (error) {
            console.error('Error loading data:', error);
            setSelectedSports([]);
            setSkillLevels({});
            setPositions({});
        } finally {
            setLoading(false);
        }
    };

    const handleSportToggle = (sport) => {
        console.log('Toggling sport:', sport.name);

        if (selectedSports.find(s => s.id === sport.id)) {
            // Remove sport
            const newSports = selectedSports.filter(s => s.id !== sport.id);
            const newSkillLevels = { ...skillLevels };
            const newPositions = { ...positions };
            delete newSkillLevels[sport.id];
            delete newPositions[sport.id];

            setSelectedSports(newSports);
            setSkillLevels(newSkillLevels);
            setPositions(newPositions);
        } else {
            // Add sport
            const newSports = [...selectedSports, sport];
            const newSkillLevels = {
                ...skillLevels,
                [sport.id]: 'Beginner',
            };
            const newPositions = {
                ...positions,
                [sport.id]: POSITIONS[sport.id]?.[0] || 'No Preference',
            };

            setSelectedSports(newSports);
            setSkillLevels(newSkillLevels);
            setPositions(newPositions);
        }
    };

    const handleSkillLevelSelect = (sportId, level) => {
        console.log(`Setting skill level for ${sportId}: ${level}`);
        setSkillLevels({
            ...skillLevels,
            [sportId]: level,
        });
    };

    const handlePositionSelect = (sportId, position) => {
        console.log(`Setting position for ${sportId}: ${position}`);
        setPositions({
            ...positions,
            [sportId]: position,
        });
    };

    const handleSave = async () => {
        console.log('=== SAVE BUTTON PRESSED ===');
        console.log('Selected sports:', selectedSports);
        console.log('Skill levels:', skillLevels);
        console.log('Positions:', positions);

        try {
            setSaving(true);

            console.log('=== PREFERENCES SAVE DEBUG ===');
            console.log('Selected sports:', selectedSports);
            console.log('Skill levels state:', skillLevels);
            console.log('Positions state:', positions);

            // Get existing sport profiles to see what needs to be updated/deleted
            let existingProfiles = [];
            try {
                existingProfiles = await profileService.getUserSportProfiles(user.id);
                console.log('Existing profiles:', existingProfiles);
            } catch (error) {
                console.log('Could not load existing profiles:', error.message);
            }

            const sportProfilesToSave = [];
            const selectedSportIds = selectedSports.map(s => s.id);

            // Update/create profiles for selected sports
            for (const sport of selectedSports) {
                const sportProfileData = {
                    sport_id: sport.id,
                    skill_level: skillLevels[sport.id] || 'Beginner',
                    preferred_position: positions[sport.id] || POSITIONS[sport.id]?.[0] || 'No Preference',
                };

                console.log(`Saving sport profile for ${sport.name}:`, sportProfileData);
                console.log(`  - Skill level: ${skillLevels[sport.id]}`);
                console.log(`  - Position: ${positions[sport.id]}`);

                sportProfilesToSave.push(sportProfileData);

                try {
                    const result = await profileService.createUserSportProfile(user.id, sportProfileData);
                    console.log(`✅ Successfully saved ${sport.name} to database:`, result);
                } catch (error) {
                    console.error(`❌ Error saving ${sport.name} to database:`, error.message);
                }
            }

            // Delete profiles for sports that are no longer selected
            const profilesToDelete = existingProfiles.filter(
                profile => !selectedSportIds.includes(profile.sport_id)
            );

            for (const profile of profilesToDelete) {
                try {
                    await supabase
                        .from('user_sport_profiles')
                        .delete()
                        .eq('user_id', user.id)
                        .eq('sport_id', profile.sport_id);
                    console.log(`🗑️ Deleted profile for sport: ${profile.sport_id}`);
                } catch (error) {
                    console.log(`❌ Error deleting profile for ${profile.sport_id}:`, error.message);
                }
            }

            // Always save to local storage as backup/fallback
            await saveToLocalStorage(sportProfilesToSave);
            console.log('💾 Saved all sport profiles to local storage as backup');

            // Update main profile with favorite sports array
            try {
                const profileUpdate = {
                    favorite_sports: selectedSports.map(s => s.id),
                    updated_at: new Date().toISOString(),
                };

                const updatedProfile = await profileService.updateProfile(user.id, profileUpdate);
                console.log('Updated profile with favorite sports:', profileUpdate);

                // Update local profile state
                setProfile({
                    ...profile,
                    ...profileUpdate,
                });
            } catch (error) {
                console.log('Error updating profile (expected if no Supabase):', error);
                // Update local profile even if database fails
                setProfile({
                    ...profile,
                    favorite_sports: selectedSports.map(s => s.id),
                    updated_at: new Date().toISOString(),
                });
            }

            // Update selected sport context if current one is no longer selected
            if (selectedSports.length > 0 && !selectedSports.find(s => s.id === selectedSport?.id)) {
                setSelectedSport(selectedSports[0]);
                console.log(`Updated selected sport to: ${selectedSports[0].name}`);
            }

            Alert.alert('Success', 'Your sport preferences have been updated!');
            navigation.goBack();
        } catch (error) {
            console.error('Error saving preferences:', error);
            Alert.alert('Error', 'Failed to save preferences. Please try again.');
        } finally {
            setSaving(false);
        }
    };

    if (loading) {
        return (
            <AnimatedBackground>
                <View style={styles.loadingContainer}>
                    <View style={styles.loadingCard}>
                        <ActivityIndicator size="large" color={colors.primary} />
                        <Text style={styles.loadingText}>Loading preferences...</Text>
                    </View>
                </View>
            </AnimatedBackground>
        );
    }

    return (
        <AnimatedBackground>
            <View style={styles.container}>
                {/* Header */}
                <View style={styles.header}>
                    <TouchableOpacity onPress={() => navigation.goBack()} style={styles.backButton}>
                        <Ionicons name="arrow-back" size={24} color={colors.text} />
                    </TouchableOpacity>
                    <Text style={styles.headerTitle}>Preferences</Text>
                    <View style={styles.headerActions}>
                        <TouchableOpacity onPress={handleRefresh} style={styles.refreshButton}>
                            <Ionicons name="refresh" size={20} color={colors.primary} />
                        </TouchableOpacity>
                        <TouchableOpacity onPress={handleSave} disabled={saving}>
                            {saving ? (
                                <ActivityIndicator size="small" color={colors.primary} />
                            ) : (
                                <Text style={styles.saveButton}>Save</Text>
                            )}
                        </TouchableOpacity>
                    </View>
                </View>

<<<<<<< HEAD
                <ScrollView style={styles.scrollView} showsVerticalScrollIndicator={false}>
                    {/* Debug Info */}
                    {__DEV__ && (
                        <View style={styles.debugInfo}>
                            <Text style={styles.debugText}>
                                🔧 Debug: {selectedSports.length} sports loaded
                            </Text>
                        </View>
                    )}

=======
                <ScrollView 
                    style={styles.scrollView} 
                    contentContainerStyle={styles.content}
                    showsVerticalScrollIndicator={false}
                >
>>>>>>> c1898181
                    {/* Sports Selection */}
                    <View style={styles.section}>
                        <View style={styles.sectionHeader}>
                            <View style={styles.iconGlow}>
                                <Ionicons name="sports" size={20} color={colors.primary} />
                            </View>
                            <Text style={styles.sectionTitle}>Sports You Play</Text>
                        </View>
                        <Text style={styles.sectionSubtitle}>Select all sports you're interested in</Text>

                        <View style={styles.sportsGrid}>
                            {SPORTS.map((sport) => {
                                const isSelected = selectedSports.find(s => s.id === sport.id);
                                return (
                                    <TouchableOpacity
                                        key={sport.id}
                                        style={[
                                            styles.sportCard,
                                            isSelected && styles.sportCardSelected,
                                        ]}
                                        onPress={() => handleSportToggle(sport)}
                                    >
                                        <Ionicons
                                            name={sport.icon}
                                            size={28}
                                            color={isSelected ? colors.white : colors.primary}
                                        />
                                        <Text style={[
                                            styles.sportName,
                                            isSelected && styles.sportNameSelected,
                                        ]}>
                                            {sport.name}
                                        </Text>
                                    </TouchableOpacity>
                                );
                            })}
                        </View>
                    </View>

                    {/* Sport Summary Cards */}
                    {selectedSports.length > 0 && (
                        <View style={styles.section}>
                            <View style={styles.sectionHeader}>
                                <View style={styles.iconGlow}>
                                    <Ionicons name="settings-outline" size={20} color={colors.primary} />
                                </View>
                                <Text style={styles.sectionTitle}>Sport Preferences</Text>
                            </View>
                            <Text style={styles.sectionSubtitle}>Tap any sport to customize your skill level and position</Text>
                            
                            <View style={styles.sportSummaryContainer}>
                                {selectedSports.map((sport) => (
                                    <TouchableOpacity
                                        key={sport.id}
                                        style={styles.sportSummaryCard}
                                        onPress={() => setEditingSport(sport)}
                                    >
                                        <View style={styles.sportSummaryLeft}>
                                            <View style={styles.sportIconContainer}>
                                                <Ionicons name={sport.icon} size={20} color={colors.primary} />
                                            </View>
                                            <View style={styles.sportSummaryInfo}>
                                                <Text style={styles.sportSummaryName}>{sport.name}</Text>
                                                <Text style={styles.sportSummaryDetails}>
                                                    {skillLevels[sport.id] || 'Beginner'} • {positions[sport.id] || 'No Preference'}
                                                </Text>
                                            </View>
                                        </View>
                                        <Ionicons name="chevron-forward" size={20} color={colors.textSecondary} />
                                    </TouchableOpacity>
                                ))}
                            </View>
                        </View>
                    )}

                    {selectedSports.length === 0 && (
                        <View style={styles.emptyState}>
                            <Ionicons name="sports" size={64} color={colors.textSecondary} />
                            <Text style={styles.emptyStateTitle}>No Sports Selected</Text>
                            <Text style={styles.emptyStateText}>
                                Select the sports you play to customize your experience
                            </Text>
                        </View>
                    )}

                    <View style={styles.bottomPadding} />
                </ScrollView>
            </View>

            {/* Sport Editing Modal */}
            <Modal
                visible={editingSport !== null}
                transparent={true}
                animationType="fade"
                onRequestClose={() => setEditingSport(null)}
                statusBarTranslucent={true}
            >
                <View style={styles.modalOverlay}>
                    <BlurView intensity={80} style={StyleSheet.absoluteFill} tint="dark">
                        <View style={styles.modalDarkOverlay} />
                    </BlurView>
                    <TouchableOpacity
                        style={styles.modalBackdrop}
                        activeOpacity={1}
                        onPress={() => setEditingSport(null)}
                    />
                    <View style={styles.modalContainer}>
                        <BlurView intensity={100} tint="dark" style={styles.modalBlur}>
                            <LinearGradient
                                colors={['rgba(16, 185, 129, 0.5)', 'rgba(5, 150, 105, 0.6)']}
                                style={StyleSheet.absoluteFill}
                            />
                            <ScrollView 
                                style={styles.modalScrollView}
                                contentContainerStyle={styles.modalCard}
                                showsVerticalScrollIndicator={false}
                            >
                                {editingSport && (
                                    <>
                                        <View style={styles.modalIconContainer}>
                                            <Ionicons name={editingSport.icon} size={40} color="#FFFFFF" />
                                        </View>
                                        <Text style={styles.modalTitle}>{editingSport.name} Preferences</Text>
                                        <Text style={styles.modalMessage}>
                                            Customize your skill level and preferred position
                                        </Text>
                                        
                                        {/* Skill Level Section */}
                                        <View style={styles.modalSection}>
                                            <Text style={styles.modalSectionTitle}>Skill Level</Text>
                                            <View style={styles.modalOptionsGrid}>
                                                {SKILL_LEVELS.map((level) => {
                                                    const isSelected = skillLevels[editingSport.id] === level;
                                                    return (
                                                        <TouchableOpacity
                                                            key={level}
                                                            style={[
                                                                styles.modalOptionCard,
                                                                isSelected && styles.modalOptionCardSelected,
                                                            ]}
                                                            onPress={() => handleSkillLevelSelect(editingSport.id, level)}
                                                        >
                                                            <Text style={[
                                                                styles.modalOptionText,
                                                                isSelected && styles.modalOptionTextSelected,
                                                            ]}>
                                                                {level}
                                                            </Text>
                                                        </TouchableOpacity>
                                                    );
                                                })}
                                            </View>
                                        </View>

                                        {/* Position Section */}
                                        <View style={styles.modalSection}>
                                            <Text style={styles.modalSectionTitle}>Preferred Position</Text>
                                            <View style={styles.modalOptionsGrid}>
                                                {POSITIONS[editingSport.id]?.map((position) => {
                                                    const isSelected = positions[editingSport.id] === position;
                                                    return (
                                                        <TouchableOpacity
                                                            key={position}
                                                            style={[
                                                                styles.modalOptionCard,
                                                                isSelected && styles.modalOptionCardSelected,
                                                            ]}
                                                            onPress={() => handlePositionSelect(editingSport.id, position)}
                                                        >
                                                            <Text style={[
                                                                styles.modalOptionText,
                                                                isSelected && styles.modalOptionTextSelected,
                                                            ]}>
                                                                {position}
                                                            </Text>
                                                        </TouchableOpacity>
                                                    );
                                                })}
                                            </View>
                                        </View>

                                        <TouchableOpacity
                                            style={styles.modalDoneButton}
                                            onPress={() => setEditingSport(null)}
                                        >
                                            <Text style={styles.modalDoneButtonText}>Done</Text>
                                        </TouchableOpacity>
                                    </>
                                )}
                            </ScrollView>
                        </BlurView>
                    </View>
                </View>
            </Modal>
        </AnimatedBackground>
    );
}

const createStyles = (colors) => StyleSheet.create({
    container: {
        flex: 1,
        backgroundColor: 'transparent',
    },
    header: {
        flexDirection: 'row',
        alignItems: 'center',
        justifyContent: 'space-between',
        paddingHorizontal: 20,
        paddingTop: 60,
        paddingBottom: 16,
        backgroundColor: 'transparent',
    },
    backButton: {
        width: 40,
        height: 40,
        borderRadius: 20,
        backgroundColor: colors.glass,
        alignItems: 'center',
        justifyContent: 'center',
        borderWidth: 1.5,
        borderColor: colors.glassBorder,
        shadowColor: colors.primary,
        shadowOffset: { width: 0, height: 4 },
        shadowOpacity: 0.1,
        shadowRadius: 8,
        elevation: 4,
    },
    headerTitle: {
        fontSize: 20,
        fontWeight: '700',
        color: colors.text,
        flex: 1,
        textAlign: 'center',
<<<<<<< HEAD
    },
    headerActions: {
        flexDirection: 'row',
        alignItems: 'center',
        gap: 15,
    },
    refreshButton: {
        padding: 4,
=======
        letterSpacing: -0.5,
>>>>>>> c1898181
    },
    saveButton: {
        fontSize: 16,
        fontWeight: '600',
        color: colors.primary,
        width: 40,
        textAlign: 'center',
    },
    scrollView: {
        flex: 1,
    },
<<<<<<< HEAD
    debugInfo: {
        backgroundColor: colors.card,
        marginHorizontal: 16,
        marginBottom: 8,
        borderRadius: 8,
        padding: 12,
        borderWidth: 1,
        borderColor: colors.border,
    },
    debugText: {
        fontSize: 12,
        color: colors.textSecondary,
        textAlign: 'center',
=======
    content: {
        paddingBottom: 40,
        paddingTop: 8,
    },
    loadingContainer: {
        flex: 1,
        justifyContent: 'center',
        alignItems: 'center',
        backgroundColor: 'transparent',
    },
    loadingCard: {
        backgroundColor: colors.card,
        borderRadius: 20,
        padding: 32,
        alignItems: 'center',
        borderWidth: 1.5,
        borderColor: colors.glassBorder,
        shadowColor: colors.primary,
        shadowOffset: { width: 0, height: 4 },
        shadowOpacity: 0.1,
        shadowRadius: 8,
        elevation: 4,
>>>>>>> c1898181
    },
    loadingText: {
        color: colors.text,
        marginTop: 16,
        textAlign: 'center',
        fontSize: 16,
        fontWeight: '500',
    },
    section: {
        marginHorizontal: 20,
        marginBottom: 16,
    },
    sectionHeader: {
        flexDirection: 'row',
        alignItems: 'center',
        gap: 12,
        marginBottom: 16,
        paddingHorizontal: 20,
    },
    iconGlow: {
        width: 40,
        height: 40,
        borderRadius: 20,
        backgroundColor: colors.card,
        alignItems: 'center',
        justifyContent: 'center',
        borderWidth: 1,
        borderColor: colors.glassBorder,
        shadowColor: colors.primary,
        shadowOffset: { width: 0, height: 4 },
        shadowOpacity: 0.15,
        shadowRadius: 8,
    },
    sectionTitle: {
        fontSize: 18,
        fontWeight: '700',
        color: colors.text,
        letterSpacing: -0.5,
    },
    sectionSubtitle: {
        fontSize: 14,
        color: colors.textSecondary,
        marginBottom: 20,
        paddingHorizontal: 20,
        lineHeight: 20,
    },
    sportsGrid: {
        flexDirection: 'row',
        flexWrap: 'wrap',
        gap: 12,
        paddingHorizontal: 20,
        justifyContent: 'center',
    },
    sportCard: {
        backgroundColor: colors.card,
        borderRadius: 16,
        padding: 20,
        alignItems: 'center',
        width: 100,
        borderWidth: 1.5,
        borderColor: colors.glassBorder,
        shadowColor: colors.primary,
        shadowOffset: { width: 0, height: 4 },
        shadowOpacity: 0.1,
        shadowRadius: 8,
        elevation: 4,
    },
    sportCardSelected: {
        backgroundColor: colors.primary,
        borderColor: colors.primary,
        shadowColor: colors.primary,
        shadowOpacity: 0.3,
        transform: [{ scale: 1.02 }],
    },
    sportName: {
        fontSize: 13,
        fontWeight: '600',
        color: colors.text,
        marginTop: 8,
        textAlign: 'center',
    },
    sportNameSelected: {
        color: '#FFFFFF',
    },

    sportHeader: {
        flexDirection: 'row',
        alignItems: 'center',
        marginBottom: 24,
        gap: 12,
    },
    sportIconContainer: {
        width: 40,
        height: 40,
        borderRadius: 20,
        backgroundColor: colors.surface,
        alignItems: 'center',
        justifyContent: 'center',
        borderWidth: 1,
        borderColor: colors.glassBorder,
    },
    sportSectionTitle: {
        fontSize: 18,
        fontWeight: '700',
        color: colors.text,
        letterSpacing: -0.5,
    },

    emptyState: {
        alignItems: 'center',
        paddingVertical: 60,
        paddingHorizontal: 40,
        backgroundColor: colors.card,
        borderRadius: 20,
        marginHorizontal: 20,
        borderWidth: 1.5,
        borderColor: colors.glassBorder,
        shadowColor: colors.primary,
        shadowOffset: { width: 0, height: 4 },
        shadowOpacity: 0.1,
        shadowRadius: 8,
        elevation: 4,
    },
    emptyStateTitle: {
        fontSize: 20,
        fontWeight: '700',
        color: colors.text,
        marginTop: 16,
        marginBottom: 8,
        letterSpacing: -0.5,
    },
    emptyStateText: {
        fontSize: 16,
        color: colors.textSecondary,
        textAlign: 'center',
        lineHeight: 22,
    },
    bottomPadding: {
        height: 40,
    },
    // Sport Summary Cards
    sportSummaryContainer: {
        paddingHorizontal: 20,
    },
    sportSummaryCard: {
        flexDirection: 'row',
        alignItems: 'center',
        justifyContent: 'space-between',
        backgroundColor: colors.card,
        borderRadius: 16,
        padding: 16,
        marginBottom: 12,
        borderWidth: 1.5,
        borderColor: colors.glassBorder,
        shadowColor: colors.primary,
        shadowOffset: { width: 0, height: 4 },
        shadowOpacity: 0.1,
        shadowRadius: 8,
        elevation: 4,
    },
    sportSummaryLeft: {
        flexDirection: 'row',
        alignItems: 'center',
        flex: 1,
    },
    sportSummaryInfo: {
        marginLeft: 12,
        flex: 1,
    },
    sportSummaryName: {
        fontSize: 16,
        fontWeight: '600',
        color: colors.text,
        marginBottom: 2,
    },
    sportSummaryDetails: {
        fontSize: 13,
        color: colors.textSecondary,
        fontWeight: '500',
    },
    // Modal Styles
    modalOverlay: {
        flex: 1,
        justifyContent: 'center',
        alignItems: 'center',
        paddingHorizontal: 20,
    },
    modalDarkOverlay: {
        ...StyleSheet.absoluteFillObject,
        backgroundColor: 'rgba(0, 0, 0, 0.4)',
    },
    modalBackdrop: {
        position: 'absolute',
        top: 0,
        left: 0,
        right: 0,
        bottom: 0,
    },
    modalContainer: {
        width: '100%',
        maxWidth: 340,
        maxHeight: '85%',
        borderRadius: 24,
        overflow: 'hidden',
        shadowColor: '#000',
        shadowOffset: { width: 0, height: 20 },
        shadowOpacity: 0.3,
        shadowRadius: 30,
        elevation: 20,
    },
    modalBlur: {
        borderRadius: 24,
    },
    modalScrollView: {
        maxHeight: '100%',
    },
    modalCard: {
        padding: 24,
        alignItems: 'center',
    },
    modalIconContainer: {
        width: 60,
        height: 60,
        borderRadius: 30,
        backgroundColor: 'rgba(255, 255, 255, 0.1)',
        alignItems: 'center',
        justifyContent: 'center',
        marginBottom: 16,
        borderWidth: 2,
        borderColor: 'rgba(255, 255, 255, 0.2)',
    },
    modalTitle: {
        fontSize: 20,
        fontWeight: '700',
        color: '#FFFFFF',
        textAlign: 'center',
        marginBottom: 8,
        letterSpacing: -0.5,
    },
    modalMessage: {
        fontSize: 14,
        color: 'rgba(255, 255, 255, 0.9)',
        textAlign: 'center',
        lineHeight: 20,
        marginBottom: 24,
    },
    modalSection: {
        width: '100%',
        marginBottom: 20,
    },
    modalSectionTitle: {
        fontSize: 16,
        fontWeight: '600',
        color: '#FFFFFF',
        marginBottom: 12,
        textAlign: 'center',
    },
    modalOptionsGrid: {
        flexDirection: 'row',
        flexWrap: 'wrap',
        gap: 8,
        justifyContent: 'center',
    },
    modalOptionCard: {
        backgroundColor: 'rgba(255, 255, 255, 0.1)',
        borderRadius: 12,
        paddingHorizontal: 16,
        paddingVertical: 10,
        borderWidth: 1,
        borderColor: 'rgba(255, 255, 255, 0.2)',
    },
    modalOptionCardSelected: {
        backgroundColor: 'rgba(255, 255, 255, 0.3)',
        borderColor: 'rgba(255, 255, 255, 0.5)',
    },
    modalOptionText: {
        fontSize: 14,
        fontWeight: '600',
        color: 'rgba(255, 255, 255, 0.8)',
    },
    modalOptionTextSelected: {
        color: '#FFFFFF',
    },
    modalDoneButton: {
        backgroundColor: 'rgba(255, 255, 255, 0.2)',
        paddingVertical: 14,
        paddingHorizontal: 32,
        borderRadius: 16,
        borderWidth: 1,
        borderColor: 'rgba(255, 255, 255, 0.3)',
        marginTop: 8,
        minWidth: 120,
        alignItems: 'center',
    },
    modalDoneButtonText: {
        fontSize: 16,
        fontWeight: '600',
        color: '#FFFFFF',
    },
});<|MERGE_RESOLUTION|>--- conflicted
+++ resolved
@@ -15,12 +15,8 @@
 import { useTheme } from '../context/ThemeContext';
 import { useAuth } from '../context/AuthContext';
 import { useSport } from '../context/SportContext';
-<<<<<<< HEAD
+import { useLanguage } from '../context/LanguageContext';
 import { profileService, supabase } from '../services/supabase';
-=======
-import { useLanguage } from '../context/LanguageContext';
-import { profileService } from '../services/supabase';
->>>>>>> c1898181
 import AnimatedBackground from '../components/AnimatedBackground';
 import AsyncStorage from '@react-native-async-storage/async-storage';
 
@@ -394,24 +390,11 @@
                     </View>
                 </View>
 
-<<<<<<< HEAD
-                <ScrollView style={styles.scrollView} showsVerticalScrollIndicator={false}>
-                    {/* Debug Info */}
-                    {__DEV__ && (
-                        <View style={styles.debugInfo}>
-                            <Text style={styles.debugText}>
-                                🔧 Debug: {selectedSports.length} sports loaded
-                            </Text>
-                        </View>
-                    )}
-
-=======
                 <ScrollView 
                     style={styles.scrollView} 
                     contentContainerStyle={styles.content}
                     showsVerticalScrollIndicator={false}
                 >
->>>>>>> c1898181
                     {/* Sports Selection */}
                     <View style={styles.section}>
                         <View style={styles.sectionHeader}>
@@ -645,18 +628,7 @@
         color: colors.text,
         flex: 1,
         textAlign: 'center',
-<<<<<<< HEAD
-    },
-    headerActions: {
-        flexDirection: 'row',
-        alignItems: 'center',
-        gap: 15,
-    },
-    refreshButton: {
-        padding: 4,
-=======
         letterSpacing: -0.5,
->>>>>>> c1898181
     },
     saveButton: {
         fontSize: 16,
@@ -668,21 +640,6 @@
     scrollView: {
         flex: 1,
     },
-<<<<<<< HEAD
-    debugInfo: {
-        backgroundColor: colors.card,
-        marginHorizontal: 16,
-        marginBottom: 8,
-        borderRadius: 8,
-        padding: 12,
-        borderWidth: 1,
-        borderColor: colors.border,
-    },
-    debugText: {
-        fontSize: 12,
-        color: colors.textSecondary,
-        textAlign: 'center',
-=======
     content: {
         paddingBottom: 40,
         paddingTop: 8,
@@ -705,7 +662,6 @@
         shadowOpacity: 0.1,
         shadowRadius: 8,
         elevation: 4,
->>>>>>> c1898181
     },
     loadingText: {
         color: colors.text,
